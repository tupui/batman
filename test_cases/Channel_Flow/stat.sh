#!/bin/bash
#SBATCH --partition prod
<<<<<<< HEAD
#SBATCH --time=00:12:00
=======
#SBATCH --time=00:30:00
>>>>>>> 8421d877
#SBATCH --nodes=1 --ntasks-per-node=1
#SBATCH --job-name=JPOD
##SBATCH --mail-user ...@cerfacs.fr
##SBATCH --mail-type all
#SBATCH --share

module load application/openturns/1.7
module load python/3.3.6

cd ${SLURM_SUBMIT_DIR}

<<<<<<< HEAD
python ~/JPOD/kernel/jpod/ui.py scripts/task.py -o output/task -u > jpod_stat.log
=======
python ~/JPOD/kernel/jpod/ui.py scripts/task.py -o output/task -u -n
>>>>>>> 8421d877
<|MERGE_RESOLUTION|>--- conflicted
+++ resolved
@@ -1,10 +1,6 @@
 #!/bin/bash
 #SBATCH --partition prod
-<<<<<<< HEAD
-#SBATCH --time=00:12:00
-=======
 #SBATCH --time=00:30:00
->>>>>>> 8421d877
 #SBATCH --nodes=1 --ntasks-per-node=1
 #SBATCH --job-name=JPOD
 ##SBATCH --mail-user ...@cerfacs.fr
@@ -16,8 +12,4 @@
 
 cd ${SLURM_SUBMIT_DIR}
 
-<<<<<<< HEAD
-python ~/JPOD/kernel/jpod/ui.py scripts/task.py -o output/task -u > jpod_stat.log
-=======
 python ~/JPOD/kernel/jpod/ui.py scripts/task.py -o output/task -u -n
->>>>>>> 8421d877
