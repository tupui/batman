Maintainer / core-developer information
---------------------------------------

Project management
..................

This is an open-source project, thus its development strategy is also open-sourced:

* Project is managed using *github*'s functionalities.
* For a merge request to be integrated, it must be approved at least by one other developer.
  After that, only masters can merge the request.
* Development discussions happen on the `chat <https://batman-cerfacs.zulipchat.com>`_.
  Meeting reports are also posted here.
* CI is provided by *Gitlab CI* using custom made Docker images. Relative configuration
  and definition files are located under ``.github/continuous_integration``.
  Two images are available on `Docker cloud <https://cloud.docker.com>`_ at:
<<<<<<< HEAD
  ``tupui/bat_ci_3``::

    docker build -t tupui/bat_ci_3 -f Dockerfile_python_3 .

    docker login -u tupui -p xxx
    docker push tupui/bat_ci_3
=======
  ``tupui/bat_ci_2`` and ``tupui/bat_ci_3``.
>>>>>>> b34bb065

Making a release
................

Aside from following the `git-flow <http://nvie.com/posts/a-successful-git-branching-model/>`_ branching model,
here are some additionnal points:

1. Write the changelog (``CHANGELOG.rst``). Commit counts can be generated using
   ``git log <last_release>.. | git shortlog -s -n`` for sorting by commits.
2. Fix Milestone issues.
3. Change the version number in ``batman/__init__.py`` (do not write the *ReleaseName*).
4. Update the docs configuration file (credit).
5. Compile documentation.
6. Ensure that all deprecations have been taken care of.
<<<<<<< HEAD
7. Update Docker images and upload the python 3 image on Gitlab registry.
8. Make sure that python 3 `tests <https://github.com/cerfacs/batman/pipelines>`_ pass on master.
9. Tag master with X.X-*ReleaseName* (use ``git tag -a`` to annotate the tag).
10. Update ``conda`` `recipe <https://github.com/conda-forge/batman-feedstock>`_.
11. Share the info on the `chat <https://batman-cerfacs.zulipchat.com>`_.
=======
7. Update Docker images and upload the python 3 image on Gitlab registry::

    docker build -t tupui/bat_ci_[2,3] -f Dockerfile_python_[2,3] .

    docker login -u tupui -p xxx
    docker push tupui/bat_ci_[2,3]

    docker login registry.gitlab.com -u tupui -p xxx
    docker tag tupui/bat_ci_3 registry.gitlab.com/cerfacs/batman/tupui/bat_ci_3
    docker push registry.gitlab.com/cerfacs/batman/tupui/bat_ci_3

9. Make sure that both python 2 and python 3 `tests <https://gitlab.com/cerfacs/batman/pipelines>`_ pass on master.
10. Tag master with X.X-*ReleaseName* (use ``git tag -a`` to annotate the tag).
11. Update ``conda`` `recipe <https://github.com/conda-forge/batman-feedstock>`_ (version and commit patch).
12. Update ``pip`` package::

     python setup.py sdist bdist_wheel
     twine upload dist/*

12. Share the info on the `chat <https://batman-cerfacs.zulipchat.com>`_.
>>>>>>> b34bb065
<|MERGE_RESOLUTION|>--- conflicted
+++ resolved
@@ -9,21 +9,10 @@
 * Project is managed using *github*'s functionalities.
 * For a merge request to be integrated, it must be approved at least by one other developer.
   After that, only masters can merge the request.
-* Development discussions happen on the `chat <https://batman-cerfacs.zulipchat.com>`_.
-  Meeting reports are also posted here.
-* CI is provided by *Gitlab CI* using custom made Docker images. Relative configuration
+* CI is provided by *Circle CI* using custom made Docker images. Relative configuration
   and definition files are located under ``.github/continuous_integration``.
-  Two images are available on `Docker cloud <https://cloud.docker.com>`_ at:
-<<<<<<< HEAD
-  ``tupui/bat_ci_3``::
+  An image available on `Docker cloud <https://cloud.docker.com>`_ at: ``tupui/bat_ci_3``.
 
-    docker build -t tupui/bat_ci_3 -f Dockerfile_python_3 .
-
-    docker login -u tupui -p xxx
-    docker push tupui/bat_ci_3
-=======
-  ``tupui/bat_ci_2`` and ``tupui/bat_ci_3``.
->>>>>>> b34bb065
 
 Making a release
 ................
@@ -38,13 +27,6 @@
 4. Update the docs configuration file (credit).
 5. Compile documentation.
 6. Ensure that all deprecations have been taken care of.
-<<<<<<< HEAD
-7. Update Docker images and upload the python 3 image on Gitlab registry.
-8. Make sure that python 3 `tests <https://github.com/cerfacs/batman/pipelines>`_ pass on master.
-9. Tag master with X.X-*ReleaseName* (use ``git tag -a`` to annotate the tag).
-10. Update ``conda`` `recipe <https://github.com/conda-forge/batman-feedstock>`_.
-11. Share the info on the `chat <https://batman-cerfacs.zulipchat.com>`_.
-=======
 7. Update Docker images and upload the python 3 image on Gitlab registry::
 
     docker build -t tupui/bat_ci_[2,3] -f Dockerfile_python_[2,3] .
@@ -56,13 +38,5 @@
     docker tag tupui/bat_ci_3 registry.gitlab.com/cerfacs/batman/tupui/bat_ci_3
     docker push registry.gitlab.com/cerfacs/batman/tupui/bat_ci_3
 
-9. Make sure that both python 2 and python 3 `tests <https://gitlab.com/cerfacs/batman/pipelines>`_ pass on master.
-10. Tag master with X.X-*ReleaseName* (use ``git tag -a`` to annotate the tag).
-11. Update ``conda`` `recipe <https://github.com/conda-forge/batman-feedstock>`_ (version and commit patch).
-12. Update ``pip`` package::
-
-     python setup.py sdist bdist_wheel
-     twine upload dist/*
-
-12. Share the info on the `chat <https://batman-cerfacs.zulipchat.com>`_.
->>>>>>> b34bb065
+9. Make sure that python 3 tests pass on master.
+10. Tag master with X.X-*ReleaseName* (use ``git tag -a`` to annotate the tag).