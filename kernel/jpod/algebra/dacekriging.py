--- conflicted
+++ resolved
@@ -20,19 +20,7 @@
 
             :param array input: The input used to generate the output.
             :param array output: The observed data.
-<<<<<<< HEAD
-	    
-	    """
-	    self.kernel = 1.0 * RBF(length_scale=10., length_scale_bounds=(0.01, 100.))
-	    gp = GaussianProcessRegressor(kernel=self.kernel, n_restarts_optimizer=9)
-            self.data = []
-            for column in output.T:
-                self.data += [ gp.fit(input, column) ]
-    
-        def evaluate(self, point):
-	    """Make a prediction. 
-=======
-        
+
         """
         self.kernel = 1.0 * RBF(length_scale=10., length_scale_bounds=(0.01, 100.))
         self.data = []
@@ -45,17 +33,16 @@
 
     def evaluate(self, point):
         """Make a prediction. 
->>>>>>> 6b8e925c
 
-            From a point, make a new prediction.
+           From a point, make a new prediction.
 
-            :param list point: The point to evaluate.
-            :return: The predictions.
-            :rtype: list
+           :param list point: The point to evaluate.
+           :return: The predictions.
+           :rtype: list
 
         """
         point_array = np.asarray(point).reshape(1, len(point))
         v = np.ndarray((len(self.data)))
         for i, gp in enumerate(self.data):
-            v[i] = gp.predict(point_array, return_std=False, return_cov=False)
+	    v[i] = gp.predict(point_array, return_std=False, return_cov=False)
         return v
