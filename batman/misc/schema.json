{
  "$schema": "http://json-schema.org/draft-04/schema#",
  "type": "object",
  "properties": {
    "space": {
      "type": "object",
      "properties": {
        "corners": {"type": "array", "items": {}},

        "sampling": {
          "oneOf":[
          {
            "type": "object",
            "properties": {
              "method": {
                "oneOf":[
                  {
                    "type": "string",
<<<<<<< HEAD
                    "enum": ["halton", "sobol", "sobolscramble", "lhs", "lhsc",
                             "lhsopt", "faure", "uniform", "discrete"],
=======
                    "enum": ["halton", "sobol", "sobolscramble", "lhs", "lhsc", "lhsopt", "faure", "uniform", "discrete"],
>>>>>>> d97aeea3
                    "default": "halton"
                  },
                  {"type": "array", "items": {}}
                ]
              },
              "init_size": {"type": "integer", "default": 20, "minimum": 4,
                            "exclusiveMinimum": false}
            },
            "required": ["method", "init_size"]
          },
          {"type": "array", "items": {}}
          ]
        },

        "resampling": {
          "type": "object",
          "properties": {
            "method": {
              "type": "string",
              "enum": ["None", "discrepancy", "ego_discrepancy",
                       "sigma_discrepancy", "sigma", "loo_sigma", "loo_sobol",
                       "extrema", "hybrid", "optimization"],
              "default": "sigma"
            },
            "resamp_size": {"type": "integer", "default": 2, "minimum": 0},
            "delta_space": {"type": "number", "default": 0.08, "minimum": 0},
            "q2_criteria": {"type": "number", "default": 0.9, "minimum": 0,
                            "exclusiveMinimum": true, "maximum": 1,
                            "exclusiveMaximum": true},
            "hybrid": {"type": "array", "items": {}}
          },
          "required": ["method", "resamp_size", "q2_criteria", "delta_space"]
        }
      },
      "required": ["corners", "sampling"]
    },
    "pod": {
      "type": "object",
      "properties": {
        "dim_max": {"type": "integer", "default": 100, "minimum": 1},
        "tolerance": {"type": "number", "default": 0.99, "minimum": 0,
                      "exclusiveMinimum": true, "maximum": 1,
                      "exclusiveMaximum": true},
        "type": {"type": "string", "default": "static",
                 "enum": ["static", "dynamic"]}
      },
      "required": ["dim_max", "tolerance", "type"]
    },
    "snapshot": {
      "type": "object",
      "properties": {
        "max_workers": {"type": "integer", "default": 2, "minimum": 1},
        "io": {
          "type": "object",
          "properties": {
            "shapes": {
              "type": "object",
              "properties": {"0": {"type": "array", "items": {}}},
              "required": ["0"]
            },
            "format": {"type": "string", "default": "fmt_tp_fortran"},
            "variables": {"type": "array", "items": {}},
            "point_filename": {"type": "string", "default": "header.py"},
            "filenames": {
              "type": "object",
              "properties": {"0": {"type": "array", "items": {}}},
              "required": ["0"]
            },
            "template_directory": {"default": null},
            "parameter_names": {"type": "array", "items": {}}
          },
          "required": ["shapes", "format", "variables", "point_filename",
                       "filenames", "template_directory", "parameter_names"
          ]
        },
        "provider": {
          "anyOf":[
          {
            "type": "object",
            "properties": {
            "command": {"type": "string", "default": "bash"},
            "timeout": {"type": "integer", "default": 3600, "minimum": 0},
            "context": {"type": "string", "default": "data"},
            "script": {"type": "string", "default": "data/script.sh"},
            "clean": {"type": "boolean", "default": false},
            "private-directory": {"type": "string", "default": "batman-data"},
            "data-directory": {"type": "string", "default": "cfd-output-data"},
            "restart": {"type": "string", "default": "False"}
            },
            "required": ["command", "timeout", "context", "script", "clean",
                         "private-directory", "data-directory", "restart"]
          },
          {"type": "string"}
          ]
        }
      },
      "required": ["max_workers", "io", "provider"]
    },
    "surrogate": {
      "type": "object",
      "properties": {
        "predictions": {"type": "array", "items": {}},
        "method": {"type": "string", "default": "kriging",
                   "enum": ["rbf", "kriging", "pc", "evofusion"]},
        "cost_ratio": {"type": "number", "default": 2.0, "minimum": 1,
                       "exclusiveMinimum": true},
        "grand_cost": {"type": "integer", "default": 30, "minimum": 4,
                       "exclusiveMinimum": false},
        "strategy": {"type": "string", "default": "Quad",
                   "enum": ["Quad", "LS"]},
        "degree": {"type": "integer", "default": 10, "minimum": 1,
                   "exclusiveMinimum": false}
      },
      "required": ["method"],
      "oneOf": [
        {
          "properties": {"method": {"enum":["pc"]}},
          "required": ["strategy", "degree"]
        },
        {
          "properties": {"method": {"enum":["evofusion"]}},
          "required": ["cost_ratio", "grand_cost"]
        },
        {
          "properties": {"method": {"enum":["kriging"]}}
        }
      ]
    },
    "uq": {
      "type": "object",
      "properties": {
        "sample": {"type": "integer", "default": 50000, "minimum": 1000},
        "test": {"type": "string"},
        "pdf": {"type": "array", "items": {}},
        "type": {"type": "string", "default": "aggregated",
                 "enum": ["aggregated", "block"]},
        "method": {"type": "string", "default": "sobol",
                   "enum": ["sobol", "FAST"]}
      },
      "required": ["sample", "pdf", "type", "method"]
    }
  },
  "required": ["space", "snapshot"],
  "oneOf": [
    {
      "required": ["surrogate"],
      "properties": {"surrogate": {"properties": {"method": {"enum":["pc"]}}},
                     "space": {"properties":
                      {"sampling": {"properties":
                        {"method": {"type": "array", "items": {}}}},
                       "resampling": {"properties":
                        {"resamp_size": {"type": "integer", "maximum": 0}}}
                      }
                    }}
    },
    {
      "required": ["surrogate"],
      "properties": {"surrogate": {"properties": {"method": {"enum":["evofusion", "kriging"]}}}}
    },
    {"not": {"required": ["surrogate"]}}
  ]
}<|MERGE_RESOLUTION|>--- conflicted
+++ resolved
@@ -16,12 +16,8 @@
                 "oneOf":[
                   {
                     "type": "string",
-<<<<<<< HEAD
                     "enum": ["halton", "sobol", "sobolscramble", "lhs", "lhsc",
                              "lhsopt", "faure", "uniform", "discrete"],
-=======
-                    "enum": ["halton", "sobol", "sobolscramble", "lhs", "lhsc", "lhsopt", "faure", "uniform", "discrete"],
->>>>>>> d97aeea3
                     "default": "halton"
                   },
                   {"type": "array", "items": {}}
