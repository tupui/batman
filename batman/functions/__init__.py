from .analytical import (Michalewicz, Rosenbrock,
<<<<<<< HEAD
                   Ishigami, G_Function, Channel_Flow)
=======
                         Ishigami, G_Function, Channel_Flow)
>>>>>>> 9462709c
from .mascaret import (Mascaret, MascaretApi)
from .utils import (multi_eval, output_to_sequence)

__all__ = ['Michalewicz', 'Rosenbrock', 'Ishigami',
<<<<<<< HEAD
           'G_Function', 'Channel_Flow', 'Mascaret',
=======
           'G_Function', 'Channel_Flow', 'Mascaret'
>>>>>>> 9462709c
           'MascaretApi', 'multi_eval', 'output_to_sequence']<|MERGE_RESOLUTION|>--- conflicted
+++ resolved
@@ -1,16 +1,8 @@
 from .analytical import (Michalewicz, Rosenbrock,
-<<<<<<< HEAD
-                   Ishigami, G_Function, Channel_Flow)
-=======
                          Ishigami, G_Function, Channel_Flow)
->>>>>>> 9462709c
 from .mascaret import (Mascaret, MascaretApi)
 from .utils import (multi_eval, output_to_sequence)
 
 __all__ = ['Michalewicz', 'Rosenbrock', 'Ishigami',
-<<<<<<< HEAD
            'G_Function', 'Channel_Flow', 'Mascaret',
-=======
-           'G_Function', 'Channel_Flow', 'Mascaret'
->>>>>>> 9462709c
            'MascaretApi', 'multi_eval', 'output_to_sequence']