--- conflicted
+++ resolved
@@ -87,22 +87,10 @@
 def test_PC_14d(mascaret_data):
     f, dists, model, point, target_point, space, target_space = mascaret_data
 
-<<<<<<< HEAD
     surrogate = PC(distributions=dists, n_sample=100, degree=10, strategy='LS')
     input_ = surrogate.sample
     output = f(input_)
     surrogate.fit(input_, output)
-=======
-    surrogate = PC(function=f, input_dists=dists,
-                   out_dim=14, n_sample=300, total_deg=10, strategy='LS')
-    pred = np.array(surrogate.evaluate(point)).reshape(14)
-    npt.assert_almost_equal(target_point, pred, decimal=2)
-
-    surrogate = PC(function=f, input_dists=dists,
-                   out_dim=14, total_deg=11, strategy='Quad')
-
-    # Test point evaluation
->>>>>>> 620799ff
     pred = np.array(surrogate.evaluate(point)).reshape(14)
     npt.assert_almost_equal(target_point, pred, decimal=1)
 
