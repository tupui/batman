# coding: utf8

import pytest
import numpy as np
import copy
from sklearn.metrics import r2_score
import openturns as ot
<<<<<<< HEAD
from batman.functions import (Ishigami, Branin, G_Function,
=======
from batman.functions import (Ishigami, Michalewicz, Branin, G_Function,
>>>>>>> d97aeea3
                              Mascaret, Forrester)
from batman.space import (Space, Point)
from batman.driver import Driver


class Datatest(object):

    """Wrap results."""

    def __init__(self, kwds):
        self.__dict__.update(kwds)


@pytest.fixture(scope="session")
def tmp(tmpdir_factory):
    """Create a common temp directory."""
    return str(tmpdir_factory.mktemp('tmp_test'))


@pytest.fixture(scope='session')
def settings_ishigami():
    f_ishigami = Ishigami()
    settings = {
        "space": {
            "corners": [[-np.pi, -np.pi, -np.pi], [np.pi, np.pi, np.pi]],
            "sampling": {"init_size": 150, "method": "halton"},
            "resampling": {"delta_space": 0.08, "resamp_size": 1,
                           "method": "sigma", "q2_criteria": 0.9}},
        "pod": {"dim_max": 100, "tolerance": 0.99, "server": None, "type": "static"},
        "snapshot": {"max_workers": 10,
                     "io": {"shapes": {"0": [[1]]}, "format": "fmt_tp_fortran",
                            "variables": ["F"], "point_filename": "header.py",
                            "filenames": {"0": ["function.dat"]},
                            "template_directory": None,
                            "parameter_names": ["x1", "x2", "x3"]},
                     "provider": f_ishigami},
        "surrogate": {"predictions": [[0, 2, 1]], "method": "kriging"},
        "uq": {
            "sample": 2000, "test": "Ishigami",
            "pdf": ["Uniform(-3.1415, 3.1415)", "Uniform(-3.1415, 3.1415)",
                    "Uniform(-3.1415, 3.1415)"],
            "type": "aggregated", "method": "sobol"}}
    return settings


@pytest.fixture(scope='session')
def driver_init(tmp, settings_ishigami):
    """Initialize driver with settings from Ishigami."""
    driver = Driver(settings_ishigami, tmp)
    driver.sampling()
    return driver


@pytest.fixture(scope='session')
def ishigami_data(settings_ishigami):
    data = {}
    data['func'] = Ishigami()
    x1 = ot.Uniform(-3.1415, 3.1415)
    data['dists'] = [x1] * 3
    data['point'] = Point([2.20, 1.57, 3])
    data['target_point'] = data['func'](data['point'])
    data['space'] = Space(settings_ishigami)
    data['space'].sampling(150)
    data['target_space'] = data['func'](data['space'])
    return Datatest(data)


@pytest.fixture(scope="session")
def branin_data(settings_ishigami):
    data = {}
    data['func'] = Branin()
    data['dists'] = [ot.Uniform(-5, 10), ot.Uniform(0, 15)]
    data['point'] = Point([2., 2.])
    data['target_point'] = data['func'](data['point'])
    test_settings = copy.deepcopy(settings_ishigami)
    test_settings = copy.deepcopy(settings_ishigami)
    test_settings['space']['corners'] = [[-7, 0], [10, 15]]
    test_settings['space']['sampling']['method'] = 'discrete'
    test_settings['snapshot']['io']['parameter_names'] = ['x1', 'x2']
    data['space'] = Space(test_settings)
    data['space'].sampling(10)
    data['target_space'] = data['func'](data['space'])
    return Datatest(data)


@pytest.fixture(scope='session')
def g_function_data(settings_ishigami):
    data = {}
    data['func'] = G_Function()
    data['dists'] = [ot.Uniform(0, 1)] * 4
    data['point'] = Point([0.5, 0.2, 0.7, 0.1])
    data['target_point'] = data['func'](data['point'])
    test_settings = copy.deepcopy(settings_ishigami)
    test_settings = copy.deepcopy(settings_ishigami)
    test_settings['space']['corners'] = [[0, 0, 0, 0], [1, 1, 1, 1]]
    test_settings['space']['sampling']['method'] = 'discrete'
    test_settings['snapshot']['io']['parameter_names'] = ['x1', 'x2', 'x3', 'x4']
    data['space'] = Space(test_settings)
    data['space'].sampling(10)
    data['target_space'] = data['func'](data['space'])
    return Datatest(data)


@pytest.fixture(scope='session')
<<<<<<< HEAD
=======
def g_function_data(settings_ishigami):
    data = {}
    data['func'] = G_Function()
    data['dists'] = [ot.Uniform(0, 1)] * 4
    data['point'] = Point([0.5, 0.2, 0.7, 0.1])
    data['target_point'] = data['func'](data['point'])
    test_settings = copy.deepcopy(settings_ishigami)
    test_settings = copy.deepcopy(settings_ishigami)
    test_settings['space']['corners'] = [[0, 0, 0, 0], [1, 1, 1, 1]]
    test_settings['space']['sampling']['method'] = 'discrete'
    test_settings['snapshot']['io']['parameter_names'] = ['x1', 'x2', 'x3', 'x4']
    data['space'] = Space(test_settings)
    data['space'].sampling(100)
    data['target_space'] = data['func'](data['space'])
    return Datatest(data)


@pytest.fixture(scope="session")
>>>>>>> d97aeea3
def mascaret_data(settings_ishigami):
    data = {}
    data['func'] = Mascaret()
    x1 = ot.Uniform(15., 60.)
    x2 = ot.Normal(4035., 400.)
    data['dists'] = [x1, x2]
    data['point'] = [31.54, 4237.025]
    data['target_point'] = data['func'](data['point'])
    test_settings = copy.deepcopy(settings_ishigami)
    test_settings['space']['corners'] = [[15.0, 2500.0], [60, 6000.0]]
    test_settings['snapshot']['io']['parameter_names'] = ['Ks', 'Q']
    data['space'] = Space(test_settings)
    data['space'].sampling(50)
    data['target_space'] = data['func'](data['space'])
    return Datatest(data)


@pytest.fixture(scope='session')
def mufi_data(settings_ishigami):
    data = {}
    f_e = Forrester('e')
    f_c = Forrester('c')
    data['dists'] = [ot.Uniform(0.0, 1.0)]
    data['point'] = [0.65]
    data['target_point'] = f_e(data['point'])
    test_settings = copy.deepcopy(settings_ishigami)
    test_settings['space']['corners'] = [[0.0], [1.0]]
    test_settings['space']['sampling']['init_size'] = 10
    test_settings['snapshot']['io']['parameter_names'] = ['fidelity', 'x']
    test_settings['surrogate']['method'] = 'evofusion'
    test_settings['surrogate']['cost_ratio'] = 5.1
    test_settings['surrogate']['grand_cost'] = 13.0

    data['space'] = Space(test_settings)
    data['space'].sampling()

    working_space = np.array(data['space'])

    data['target_space'] = np.vstack([f_e(working_space[working_space[:, 0] == 0][:, 1:]),
                                      f_c(working_space[working_space[:, 0] == 1][:, 1:])])
    data['func'] = [f_e, f_c]

    return Datatest(data)


def sklearn_q2(dists, model, surrogate):
    dists = ot.ComposedDistribution(dists)
    experiment = ot.LHSExperiment(dists, 1000)
    sample = np.array(experiment.generate())
    ref = model(sample)
    pred = surrogate(sample)

    return r2_score(ref, pred, multioutput='uniform_average')<|MERGE_RESOLUTION|>--- conflicted
+++ resolved
@@ -5,11 +5,7 @@
 import copy
 from sklearn.metrics import r2_score
 import openturns as ot
-<<<<<<< HEAD
 from batman.functions import (Ishigami, Branin, G_Function,
-=======
-from batman.functions import (Ishigami, Michalewicz, Branin, G_Function,
->>>>>>> d97aeea3
                               Mascaret, Forrester)
 from batman.space import (Space, Point)
 from batman.driver import Driver
@@ -114,27 +110,6 @@
 
 
 @pytest.fixture(scope='session')
-<<<<<<< HEAD
-=======
-def g_function_data(settings_ishigami):
-    data = {}
-    data['func'] = G_Function()
-    data['dists'] = [ot.Uniform(0, 1)] * 4
-    data['point'] = Point([0.5, 0.2, 0.7, 0.1])
-    data['target_point'] = data['func'](data['point'])
-    test_settings = copy.deepcopy(settings_ishigami)
-    test_settings = copy.deepcopy(settings_ishigami)
-    test_settings['space']['corners'] = [[0, 0, 0, 0], [1, 1, 1, 1]]
-    test_settings['space']['sampling']['method'] = 'discrete'
-    test_settings['snapshot']['io']['parameter_names'] = ['x1', 'x2', 'x3', 'x4']
-    data['space'] = Space(test_settings)
-    data['space'].sampling(100)
-    data['target_space'] = data['func'](data['space'])
-    return Datatest(data)
-
-
-@pytest.fixture(scope="session")
->>>>>>> d97aeea3
 def mascaret_data(settings_ishigami):
     data = {}
     data['func'] = Mascaret()
